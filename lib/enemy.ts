import { canSee } from "./line_of_sight";
import { EnemyRegistry, BehaviorContext } from "./enemies/registry";

export const ENEMY_PURSUIT_TTL = 5;
// Maximum vision radius for enemies, measured in Manhattan distance.
// Matches HUD proximity (8 tiles) so enemies don't aggro before you can see them.
export const ENEMY_VISION_RADIUS = 8;

export enum EnemyState {
  IDLE = "IDLE",
  HUNTING = "HUNTING",
}

export type EnemyUpdateContext = {
  grid: number[][];
  subtypes?: number[][][];
  player: { y: number; x: number };
  ghosts?: Array<{ y: number; x: number }>;
};

export class Enemy {
  y: number;
  x: number;
  state: EnemyState = EnemyState.IDLE;
  health: number = 5; // Goblin base health aligned with hero baseline
  attack: number = 1; // Goblin base attack
  // Simple facing state without importing Direction to avoid circular deps
  // Allowed values: 'UP' | 'RIGHT' | 'DOWN' | 'LEFT'
  facing: 'UP' | 'RIGHT' | 'DOWN' | 'LEFT' = 'DOWN';
  // Basic species/kind classification for behavior and rendering tweaks
  // 'goblin' default; 'ghost' steals the hero's light when adjacent; 'stone-exciter' special hunter; 'snake' poisons
  private _kind: 'goblin' | 'ghost' | 'stone-exciter' | 'snake' = 'goblin';
  // Per-enemy memory bag for registry-driven behaviors
  private _behaviorMem: Record<string, unknown> = {};
  get behaviorMemory(): Record<string, unknown> { return this._behaviorMem; }
  get kind(): 'goblin' | 'ghost' | 'stone-exciter' | 'snake' { return this._kind; }
  set kind(k: 'goblin' | 'ghost' | 'stone-exciter' | 'snake') {
    this._kind = k;
    if (k === 'ghost') {
      // Ghosts are fragile and do not deal contact damage.
      // Set HP to 2 and ensure attack is 0 so they never hurt the hero directly.
      if (this.health > 2) this.health = 2;
      this.attack = 0;
    } else if (k === 'stone-exciter') {
      // Stone-exciter uses fixed 5 damage when contacting the hero
      this.attack = 5;
      // Stone-exciter durability tuning: 8 HP baseline
      this.health = 8;
    } else if (k === 'snake') {
      // Snake baseline per registry: low HP, light attack
      if (this.health > 2) this.health = 2;
      this.attack = 1;
    }
  }
  // Pursuit memory: how many ticks to keep chasing after losing LOS
  private pursuitTtl: number = 0;
  // Last known player position when LOS was available
  private lastKnownPlayer: { y: number; x: number } | null = null;

  constructor(pos: { y: number; x: number }) {
    this.y = pos.y;
    this.x = pos.x;
  }

  update(ctx: EnemyUpdateContext): number {
    const { grid, subtypes, player } = ctx;
    // Default to IDLE this tick; we'll promote to HUNTING if we see/move/attack
    this.state = EnemyState.IDLE;
    // Reset moved flag each tick; UI may use this for sprite selection
    try { (this.behaviorMemory as Record<string, unknown>)["moved"] = false; } catch {}
    // Vision check: limit by distance for all enemies; LOS required for non-ghosts.
    const distManhattan = Math.abs(player.y - this.y) + Math.abs(player.x - this.x);
    const withinRange = distManhattan <= ENEMY_VISION_RADIUS;
    // Ghosts can see through walls (ignore LOS) but still obey range.
    const seesNow = withinRange && (this.kind === 'ghost' ? true : canSee(grid, [this.y, this.x], [player.y, player.x]));

    // Update pursuit memory
    if (seesNow) {
      this.pursuitTtl = ENEMY_PURSUIT_TTL; // refresh memory window
      this.lastKnownPlayer = { y: player.y, x: player.x };
    } else if (this.pursuitTtl > 0 && this.lastKnownPlayer) {
      this.pursuitTtl -= 1;
    }

    const hasPursuitTarget = seesNow || (this.pursuitTtl > 0 && this.lastKnownPlayer !== null);
    const targetPos = seesNow ? player : (this.lastKnownPlayer as { y: number; x: number } | null);

    if (hasPursuitTarget && targetPos) {
      // Take one greedy step toward the target, biasing to retain line-of-sight when we currently see them.
      const dyRaw = targetPos.y - this.y;
      const dxRaw = targetPos.x - this.x;
      const stepY = dyRaw === 0 ? 0 : dyRaw > 0 ? 1 : -1;
      const stepX = dxRaw === 0 ? 0 : dxRaw > 0 ? 1 : -1;

      // Always face toward the target when pursuing, even if we cannot move this tick
      if (Math.abs(dxRaw) >= Math.abs(dyRaw)) {
        this.facing = dxRaw > 0 ? 'RIGHT' : (dxRaw < 0 ? 'LEFT' : this.facing);
      } else {
        this.facing = dyRaw > 0 ? 'DOWN' : (dyRaw < 0 ? 'UP' : this.facing);
      }

      // Candidate moves toward the target
      const candMoves: Array<[number, number]> = [];
      if (stepX !== 0) candMoves.push([0, stepX]);
      if (stepY !== 0) candMoves.push([stepY, 0]);

      // Determine move ordering
      let tryMoves: Array<[number, number]> = [];
      if (seesNow) {
        // Prefer moves that preserve LOS after moving
        const losPreserving: Array<[number, number]> = [];
        const nonLos: Array<[number, number]> = [];
        for (const [dy, dx] of candMoves) {
          const ny = this.y + dy;
          const nx = this.x + dx;
          if (isSafeFloorForEnemy(grid, subtypes, ny, nx, this.kind)) {
            if (canSee(grid, [ny, nx], [player.y, player.x])) losPreserving.push([dy, dx]);
            else nonLos.push([dy, dx]);
          }
        }
        // Keep original bias (horizontal-first) within each bucket
        tryMoves = [...losPreserving, ...nonLos];
      } else {
        // Memory pursuit: only try the primary axis step; if blocked, give up
        tryMoves = candMoves.slice(0, 1);
      }

      // In memory mode, if the primary step is not walkable, drop pursuit immediately
      if (!seesNow) {
        const canAnyMove = tryMoves.some(([dy, dx]) => isSafeFloorForEnemy(grid, subtypes, this.y + dy, this.x + dx, this.kind));
        if (!canAnyMove) {
          this.pursuitTtl = 0;
          this.state = EnemyState.IDLE;
          return 0;
        }
      }

      let moved = false;
      for (const [dy, dx] of tryMoves) {
        const ny = this.y + dy;
        const nx = this.x + dx;
        // Do not move onto the player's tile; skip if would collide
        const wouldCollideWithPlayer = ny === player.y && nx === player.x;
        if (wouldCollideWithPlayer) {
          // Attack the player instead of moving
          // Facing was already aligned above
          this.state = EnemyState.HUNTING;
          console.log(`[ENEMY ATTACK] ${this.kind} at (${this.y},${this.x}) attacking player at (${player.y},${player.x}) - distance: ${Math.abs(this.y - player.y) + Math.abs(this.x - player.x)}, base damage: ${this.attack}`);
          return this.attack;
        }
        if (isSafeFloorForEnemy(grid, subtypes, ny, nx, this.kind)) {
          // Update facing based on chosen step
          if (dx !== 0) this.facing = dx > 0 ? 'RIGHT' : 'LEFT';
          else if (dy !== 0) this.facing = dy > 0 ? 'DOWN' : 'UP';
          this.y = ny;
          this.x = nx;
          moved = true;
          try { (this.behaviorMemory as Record<string, unknown>)["moved"] = true; } catch {}
          break;
        }
        // Ghosts can phase through walls: continue along axis until next floor tile
        if (this.kind === 'ghost' && (dy !== 0 || dx !== 0)) {
          let ty = ny;
          let tx = nx;
          // advance along same axis until a floor is found or out of bounds
          while (ty >= 0 && ty < grid.length && tx >= 0 && tx < grid[0].length) {
            // stop if we reach the player's tile; treat as attack opportunity
            if (ty === player.y && tx === player.x) {
              if (Math.abs(dxRaw) >= Math.abs(dyRaw)) {
                this.facing = dxRaw > 0 ? 'RIGHT' : 'LEFT';
              } else {
                this.facing = dyRaw > 0 ? 'DOWN' : 'UP';
              }
              // End adjacent to the player (at the tile just before the player's tile)
              // so proximity hooks (e.g., torch snuff) can trigger this tick.
              const adjY = ty - dy;
              const adjX = tx - dx;
              if (isSafeFloorForEnemy(grid, subtypes, adjY, adjX, this.kind)) {
                this.y = adjY;
                this.x = adjX;
              }
              this.state = EnemyState.HUNTING;
              console.log(`[ENEMY ATTACK] Ghost ${this.kind} at (${this.y},${this.x}) attacking player at (${player.y},${player.x}) after phasing - distance: ${Math.abs(this.y - player.y) + Math.abs(this.x - player.x)}, base damage: ${this.attack}`);
              return this.attack;
            }
            if (isSafeFloorForEnemy(grid, subtypes, ty, tx, this.kind)) {
              if (dx !== 0) this.facing = dx > 0 ? 'RIGHT' : 'LEFT';
              else if (dy !== 0) this.facing = dy > 0 ? 'DOWN' : 'UP';
              this.y = ty;
              this.x = tx;
              // moved successfully through walls
              moved = true;
              try { (this.behaviorMemory as Record<string, unknown>)["moved"] = true; } catch {}
              break;
            }
            // continue stepping through walls
            ty += dy;
            tx += dx;
          }
          // if we moved, break out of tryMoves loop
          if (moved) break;
        }
      }
      // Decide state after attempting action
      if (seesNow || moved) this.state = EnemyState.HUNTING;
      else {
        // If we failed to move while only pursuing memory (not currently seeing), drop pursuit
        this.pursuitTtl = 0;
        this.state = EnemyState.IDLE;
      }
    } else {
      // Keep IDLE for now; we'll expand later (e.g., patrol)
      this.state = EnemyState.IDLE;
    }
    return 0;
  }
}

export type PlaceEnemiesArgs = {
  grid: number[][];
  player: { y: number; x: number };
  count: number;
  minDistanceFromPlayer?: number;
  rng?: () => number; // 0..1
};

function isFloor(grid: number[][], y: number, x: number): boolean {
  return y >= 0 && y < grid.length && x >= 0 && x < grid[0].length && (grid[y][x] === 0 || grid[y][x] === 5);
}

function isInBounds(grid: number[][], y: number, x: number): boolean {
  return y >= 0 && y < grid.length && x >= 0 && x < grid[0].length;
}

function isWall(grid: number[][], y: number, x: number): boolean {
  return isInBounds(grid, y, x) && grid[y][x] === 1; // WALL id from map.ts
}

// Variant that allows per-enemy rules: ghosts can traverse faulty floors.
function isSafeFloorForEnemy(
  grid: number[][],
  subtypes: number[][][] | undefined,
  y: number,
  x: number,
  kind: 'goblin' | 'ghost' | 'stone-exciter' | 'snake'
): boolean {
  if (!isInBounds(grid, y, x)) return false;
  if (kind === 'ghost') {
    // Ghosts can occupy floor or wall tiles
    return isFloor(grid, y, x) || isWall(grid, y, x);
  }
  // Non-ghosts: must be a floor and not faulty
  if (!isFloor(grid, y, x)) return false;
  if (!subtypes) return true;
  const tileSubs = subtypes[y]?.[x] || [];
  const isFaulty = tileSubs.includes(18);
<<<<<<< HEAD
  // Check for blocking subtypes (torches on floor, town signs, checkpoints, bookshelves)
  const hasBlockingSubtype = tileSubs.includes(16) || // WALL_TORCH (used for floor torches too)
                              tileSubs.includes(37) || // TOWN_SIGN
                              tileSubs.includes(22) || // CHECKPOINT
                              tileSubs.includes(36);   // BOOKSHELF
  return !isFaulty && !hasBlockingSubtype;
=======
  // Goblins and stone-exciters are allowed to step onto faulty floors; others still avoid
  if (kind === 'goblin' || kind === 'stone-exciter') return true;
  return !isFaulty;
>>>>>>> e17ef9d9
}

export function placeEnemies(args: PlaceEnemiesArgs): Enemy[] {
  const { grid, player, count, minDistanceFromPlayer = 2, rng = Math.random } = args;
  const h = grid.length;
  const w = grid[0]?.length ?? 0;

  const candidates: Array<{ y: number; x: number }> = [];
  for (let y = 0; y < h; y++) {
    for (let x = 0; x < w; x++) {
      if (!isFloor(grid, y, x)) continue;
      const d = Math.hypot(y - player.y, x - player.x);
      if (d >= minDistanceFromPlayer) {
        candidates.push({ y, x });
      }
    }
  }

  const enemies: Enemy[] = [];
  const taken = new Set<string>();
  taken.add(`${player.y},${player.x}`);

  // Simple random selection without replacement
  for (let i = 0; i < count && candidates.length > 0; i++) {
    // pick index via rng
    const idx = Math.floor(rng() * candidates.length);
    const cand = candidates[idx];

    const key = `${cand.y},${cand.x}`;
    if (taken.has(key)) {
      // remove and continue
      candidates.splice(idx, 1);
      i--; // try again for same slot
      continue;
    }

    enemies.push(new Enemy({ y: cand.y, x: cand.x }));
    taken.add(key);
    candidates.splice(idx, 1);
  }

  return enemies;
}

// Rehydrate a list of plain enemy objects (e.g., from JSON) back into Enemy instances
export type PlainEnemy = {
  y: number;
  x: number;
  kind?: 'goblin' | 'ghost' | 'stone-exciter' | 'snake';
  _kind?: 'goblin' | 'ghost' | 'stone-exciter' | 'snake';
  health?: number;
  attack?: number;
  facing?: 'UP' | 'RIGHT' | 'DOWN' | 'LEFT';
  state?: EnemyState;
  behaviorMemory?: Record<string, unknown>;
  _behaviorMem?: Record<string, unknown>;
};

export function rehydrateEnemies(list: PlainEnemy[]): Enemy[] {
  if (!Array.isArray(list)) return [];
  return list.map((d: PlainEnemy) => {
    const e = new Enemy({ y: Number(d?.y ?? 0), x: Number(d?.x ?? 0) });
    // Kind setter applies any stat adjustments; prefer public kind, else serialized private _kind
    const k = d?.kind ?? d?._kind;
    if (k === 'ghost' || k === 'stone-exciter' || k === 'goblin' || k === 'snake') {
      e.kind = k;
    }
    // Preserve health/attack if present after kind effects
    if (typeof d?.health === 'number') e.health = d.health;
    if (typeof d?.attack === 'number') e.attack = d.attack;
    // Facing
    if (d?.facing === 'UP' || d?.facing === 'RIGHT' || d?.facing === 'DOWN' || d?.facing === 'LEFT') {
      e.facing = d.facing;
    }
    // State (best-effort)
    if (d?.state === EnemyState.HUNTING) e.state = EnemyState.HUNTING;
    else e.state = EnemyState.IDLE;
    // Behavior memory bag
    const mem = d?.behaviorMemory ?? d?._behaviorMem;
    if (mem && typeof mem === 'object') {
      // @ts-expect-error accessing private bag for rehydration
      e._behaviorMem = { ...mem };
    }
    return e;
  });
}

// Overloads for better type inference at call sites
export function updateEnemies(
  grid: number[][],
  enemies: Enemy[],
  player: { y: number; x: number },
  opts?: {
    rng?: () => number;
    defense?: number;
    suppress?: (e: Enemy) => boolean;
    playerTorchLit?: boolean;
    setPlayerTorchLit?: (lit: boolean) => void;
  }
): number;
export function updateEnemies(
  grid: number[][],
  subtypes: number[][][],
  enemies: Enemy[],
  player: { y: number; x: number },
  opts?: {
    rng?: () => number;
    defense?: number;
    suppress?: (e: Enemy) => boolean;
    playerTorchLit?: boolean;
    setPlayerTorchLit?: (lit: boolean) => void;
  }
): { damage: number; attackingEnemies: Array<{ kind: string; damage: number }> };
export function updateEnemies(
  grid: number[][],
  subtypesOrEnemies: number[][][] | Enemy[],
  enemiesOrPlayer?: Enemy[] | { y: number; x: number },
  playerOrOpts?: { y: number; x: number } | {
    rng?: () => number;
    defense?: number;
    suppress?: (e: Enemy) => boolean;
    playerTorchLit?: boolean;
    setPlayerTorchLit?: (lit: boolean) => void;
  },
  opts?: {
    rng?: () => number;
    defense?: number;
    suppress?: (e: Enemy) => boolean;
    playerTorchLit?: boolean;
    setPlayerTorchLit?: (lit: boolean) => void;
  }
): number | { damage: number; attackingEnemies: Array<{ kind: string; damage: number }> } {
  // Handle backward compatibility: old signature was (grid, enemies, player, opts)
  let subtypes: number[][][] | undefined;
  let enemies: Enemy[];
  let player: { y: number; x: number };
  let finalOpts: typeof opts;

  const usingOldSignature = Array.isArray(subtypesOrEnemies) && subtypesOrEnemies.length > 0 && 'y' in subtypesOrEnemies[0];
  if (usingOldSignature) {
    // Old signature: updateEnemies(grid, enemies, player, opts)
    subtypes = undefined;
    enemies = subtypesOrEnemies as Enemy[];
    player = enemiesOrPlayer as { y: number; x: number };
    finalOpts = playerOrOpts as typeof opts;
  } else {
    // New signature: updateEnemies(grid, subtypes, enemies, player, opts)
    subtypes = subtypesOrEnemies as number[][][];
    enemies = enemiesOrPlayer as Enemy[];
    player = playerOrOpts as { y: number; x: number };
    finalOpts = opts;
  }
  const rng = finalOpts?.rng; // undefined means no variance
  const defense = finalOpts?.defense ?? 0;
  const suppress = finalOpts?.suppress;
  let totalDamage = 0;
  const attackingEnemies: Array<{ kind: string; damage: number }> = [];
  // Do not auto-relight the torch each tick; torch state persists unless changed by hooks
  // Track occupied tiles this tick to prevent overlaps; start with current positions
  const occupied = new Set<string>(enemies.map((e) => `${e.y},${e.x}`));
  // Precompute ghost positions for context
  const ghostPositions = enemies.filter(e => e.kind === 'ghost').map(e => ({ y: e.y, x: e.x }));
  for (let i = 0; i < enemies.length; i++) {
    const e = enemies[i];
    const prevKey = `${e.y},${e.x}`;
    const prevY = e.y;
    const prevX = e.x;
    // Delegate to registry customUpdate when available (e.g., stone-exciter)
    const cfg = EnemyRegistry[e.kind];
    let base: number;
    if (cfg?.behavior?.customUpdate) {
      const enemyCtx: BehaviorContext['enemy'] = {
        y: e.y,
        x: e.x,
        facing: e.facing,
        memory: e.behaviorMemory,
        attack: e.attack,
      };
      base = cfg.behavior.customUpdate({
        grid,
        enemies: enemies.map(en => ({ y: en.y, x: en.x, kind: en.kind, health: en.health })),
        enemyIndex: i,
        player: { y: player.y, x: player.x, torchLit: opts?.playerTorchLit ?? true },
        ghosts: ghostPositions,
        rng,
        setPlayerTorchLit: opts?.setPlayerTorchLit,
        enemy: enemyCtx,
      });
      // Write back any mutations from customUpdate
      e.y = enemyCtx.y;
      e.x = enemyCtx.x;
      e.facing = enemyCtx.facing;
      const mem = enemyCtx.memory as { exciterState?: 'HUNTING' | 'IDLE' };
      if (mem.exciterState) {
        e.state = mem.exciterState === 'HUNTING' ? EnemyState.HUNTING : EnemyState.IDLE;
      }
    } else {
      base = e.update({ grid, subtypes, player, ghosts: ghostPositions });
    }
    // If moved, validate occupancy (cannot occupy another enemy's tile)
    const newKey = `${e.y},${e.x}`;
    if (newKey !== prevKey) {
      if (occupied.has(newKey)) {
        // Revert move; keep this enemy at previous position
        e.y = prevY;
        e.x = prevX;
      } else {
        // Reserve new tile and release old
        occupied.delete(prevKey);
        occupied.add(newKey);
      }
    }
    // Optionally suppress this enemy's attack for this tick
    if (base > 0 && !suppress?.(e)) {
      // Variance: goblins mirror hero damage spread (-1/0/+1). Other enemies keep 25% crit (+2).
      let variance = 0;
      let rVal: number | null = null;
      if (rng) {
        rVal = rng();
        if (e.kind === 'goblin') {
          variance = rVal < 1/3 ? -1 : rVal < 2/3 ? 0 : 1;
        } else {
          variance = rVal >= 0.75 ? 2 : rVal < 1/3 ? -1 : rVal < 2/3 ? 0 : 1;
        }
      }
      const effective = Math.max(0, base + variance - defense);
      // debug log removed
      totalDamage += effective;
      
      // Track attacking enemies for condition application
      if (effective > 0) {
        attackingEnemies.push({ kind: e.kind, damage: effective });
      }
    }

    // Proximity behavior hook (e.g., ghost snuff torch) based on post-move adjacency
    const isAdjacent = Math.abs(e.y - player.y) + Math.abs(e.x - player.x) === 1;
    if (cfg?.behavior?.onProximity && isAdjacent) {
      const playerTorchLit = finalOpts?.playerTorchLit ?? true;
      const setPlayerTorchLit = finalOpts?.setPlayerTorchLit;
      cfg.behavior.onProximity({
        grid,
        enemies: enemies.map(en => ({ y: en.y, x: en.x, kind: en.kind, health: en.health })),
        enemyIndex: i,
        player: { y: player.y, x: player.x, torchLit: playerTorchLit },
        ghosts: ghostPositions,
        rng,
        setPlayerTorchLit,
        enemy: {
          y: e.y,
          x: e.x,
          facing: e.facing,
          memory: e.behaviorMemory,
          attack: e.attack,
        },
      });
    }
    // Robust fallback: if a ghost is adjacent, ensure torch is snuffed regardless of hook wiring
    if (isAdjacent && e.kind === 'ghost' && opts?.setPlayerTorchLit) {
      opts.setPlayerTorchLit(false);
    }
  }

  // Backward-compatible return: if called with old signature, return the damage number
  if (usingOldSignature) {
    return totalDamage;
  }
  return { damage: totalDamage, attackingEnemies };
}<|MERGE_RESOLUTION|>--- conflicted
+++ resolved
@@ -254,18 +254,15 @@
   if (!subtypes) return true;
   const tileSubs = subtypes[y]?.[x] || [];
   const isFaulty = tileSubs.includes(18);
-<<<<<<< HEAD
   // Check for blocking subtypes (torches on floor, town signs, checkpoints, bookshelves)
   const hasBlockingSubtype = tileSubs.includes(16) || // WALL_TORCH (used for floor torches too)
                               tileSubs.includes(37) || // TOWN_SIGN
                               tileSubs.includes(22) || // CHECKPOINT
                               tileSubs.includes(36);   // BOOKSHELF
-  return !isFaulty && !hasBlockingSubtype;
-=======
+
   // Goblins and stone-exciters are allowed to step onto faulty floors; others still avoid
   if (kind === 'goblin' || kind === 'stone-exciter') return true;
-  return !isFaulty;
->>>>>>> e17ef9d9
+  return !isFaulty && !hasBlockingSubtype;
 }
 
 export function placeEnemies(args: PlaceEnemiesArgs): Enemy[] {
