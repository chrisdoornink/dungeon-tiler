--- conflicted
+++ resolved
@@ -1261,15 +1261,11 @@
         }
       }
     }
-<<<<<<< HEAD
-    // console.log(`[ENEMY TURN] After enemy turn. Enemies now at:`, newGameState.enemies.map(e => `${e.kind} at (${e.y},${e.x}) dist:${Math.abs(e.y - currentY) + Math.abs(e.x - currentX)}`).join(', '));
-=======
 
     // After enemies move, apply hazard deaths (stone-exciters falling into faulty floor)
     applyEnemyHazardDeaths(newGameState);
 
-    console.log(`[ENEMY TURN] After enemy turn. Enemies now at:`, newGameState.enemies.map(e => `${e.kind} at (${e.y},${e.x}) dist:${Math.abs(e.y - currentY) + Math.abs(e.x - currentX)}`).join(', '));
->>>>>>> e17ef9d9
+    // console.log(`[ENEMY TURN] After enemy turn. Enemies now at:`, newGameState.enemies.map(e => `${e.kind} at (${e.y},${e.x}) dist:${Math.abs(e.y - currentY) + Math.abs(e.x - currentX)}`).join(', '));
 
     // Update NPC behaviors (e.g., dogs following player)
     updateNPCBehaviors(newGameState, [currentY, currentX]);
